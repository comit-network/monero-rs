[package]
name = "monero"
description = "Rust Monero Library."
keywords = ["monero"]
version = "0.12.0"
authors = ["h4sh3d <h4sh3d@protonmail.com>"]
license = "MIT"
homepage = "https://github.com/monero-rs/monero-rs"
repository = "https://github.com/monero-rs/monero-rs"
documentation = "https://docs.rs/monero"
readme = "README.md"
include = [
    "src/*",
    "README.md",
    "LICENSE",
]

edition = "2018"

[features]
default = ["full"]
full = ["fixed-hash/std", "fixed-hash/rand", "rand/std"]
serde_support = ["serde", "serde-big-array"]
strict_encoding_support = ["strict_encoding"]

[dependencies]
hex = "0.4.3"
hex-literal = "0.3.1"
keccak-hash = "0.7.0"
base58-monero = { version = "0.3", default-features = false }
serde = { version = "1.0.124", features = ["derive"], optional = true }
serde-big-array = { version = "0.3.2", optional = true }
curve25519-dalek = { version = "3.0.2", features = ["serde"] }
thiserror = "1.0.24"
strict_encoding = { version = "1.2", optional = true }
subtle = { version = "2", default-features = false }
hash_edwards_to_edwards = { git = "https://github.com/comit-network/hash_edwards_to_edwards" }
integer-encoding = "3"
rand = { version = "0.7", optional = true }
lazy_static = "1"
clear_on_drop = { version = "0.2", default-features = false }

[dependencies.fixed-hash]
version = "0.7.0"
default-features = false

<<<<<<< HEAD
[dev-dependencies]
rand = { version = "0.7", features = ["std"] }
serde_json = "1"

[badges]
travis-ci = { repository = "monero-rs/monero-rs", branch = "master" }

=======
>>>>>>> 1442a07a
[package.metadata.docs.rs]
all-features = true
rustdoc-args = ["--cfg", "docsrs"]<|MERGE_RESOLUTION|>--- conflicted
+++ resolved
@@ -44,16 +44,10 @@
 version = "0.7.0"
 default-features = false
 
-<<<<<<< HEAD
 [dev-dependencies]
 rand = { version = "0.7", features = ["std"] }
 serde_json = "1"
 
-[badges]
-travis-ci = { repository = "monero-rs/monero-rs", branch = "master" }
-
-=======
->>>>>>> 1442a07a
 [package.metadata.docs.rs]
 all-features = true
 rustdoc-args = ["--cfg", "docsrs"]